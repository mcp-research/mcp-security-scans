--- conflicted
+++ resolved
@@ -21,33 +21,7 @@
 logging.basicConfig(level=logging.INFO, format='%(asctime)s - %(levelname)s - %(message)s')
 logging.getLogger("githubkit").setLevel(logging.WARNING)  # Reduce verbosity from githubkit
 load_dotenv()  # Load environment variables from .env file
-<<<<<<< HEAD
-=======
-
-# Constants
-DEFAULT_TARGET_ORG = "mcp-research"  # Default organization to scan
-CODE_ALERTS = "CodeAlerts"  # Property name for code scanning alerts
-SECRET_ALERTS = "SecretAlerts"  # Property name for secret scanning alerts
-DEPENDENCY_ALERTS = "DependencyAlerts"  # Property name for dependency alerts
-
-# Property names for code scanning alerts by severity
-CODE_ALERTS_CRITICAL = "CodeAlerts_Critical"
-CODE_ALERTS_HIGH = "CodeAlerts_High"
-CODE_ALERTS_MEDIUM = "CodeAlerts_Medium"
-CODE_ALERTS_LOW = "CodeAlerts_Low"
-
-# Property names for secret scanning alerts (no standard severity levels)
-SECRET_ALERTS_TOTAL = "SecretAlerts_Total"
-SECRET_ALERTS_BY_TYPE = "SecretAlerts_By_Type"
-
-# Property names for dependency alerts by severity
-DEPENDENCY_ALERTS_CRITICAL = "DependencyAlerts_Critical"
-DEPENDENCY_ALERTS_HIGH = "DependencyAlerts_High"
-DEPENDENCY_ALERTS_MODERATE = "DependencyAlerts_Moderate"
-DEPENDENCY_ALERTS_LOW = "DependencyAlerts_Low"
-
-GHAS_STATUS_UPDATED = "GHAS_Status_Updated"  # Property name for last scan timestamp
->>>>>>> c77040b7
+
 REPORT_DIR = "reports"  # Directory to save reports
 
 def parse_iso_date(date_string: str) -> Optional[datetime.datetime]:
