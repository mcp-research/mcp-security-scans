#!/usr/bin/env python3

import os
import argparse
import logging
import datetime
import json
from pathlib import Path
from typing import Dict, List, Optional
from collections import defaultdict
from dotenv import load_dotenv

# Import the local functions
from .github import (
    get_github_client, list_all_repository_properties_for_org,
    show_rate_limit
)
from .constants import Constants
from .analyze import _parse_secret_types_from_storage

# Configuration
logging.basicConfig(level=logging.INFO, format='%(asctime)s - %(levelname)s - %(message)s')
logging.getLogger("githubkit").setLevel(logging.WARNING)  # Reduce verbosity from githubkit
load_dotenv()  # Load environment variables from .env file

REPORT_DIR = "reports"  # Directory to save reports

def parse_iso_date(date_string: str) -> Optional[datetime.datetime]:
    """
    Parse an ISO format date string to a datetime object.

    Args:
        date_string: ISO format date string.

    Returns:
        datetime object or None if parsing fails.
    """
    try:
        return datetime.datetime.fromisoformat(date_string)
    except (ValueError, TypeError):
        return None

def safe_int_convert(value, default=0):
    """
    Safely convert a value to integer, returning default if conversion fails.

    Args:
        value: Value to convert.
        default: Default value to return if conversion fails.

    Returns:
        Integer value or default.
    """
    if value is None:
        return default
    try:
        return int(value)
    except (ValueError, TypeError):
        return default

def get_report_filename(target_org: str, output_dir: str, extension: str) -> str:
    """
    Generate a standardized report filename.

    Args:
        target_org: Target organization name
        output_dir: Directory to save the report
        extension: File extension (e.g., 'json', 'md')

    Returns:
        Full path to the report file
    """
    date_str = datetime.datetime.now().strftime('%Y%m%d')
    return f"{output_dir}/ghas_report_{target_org}_{date_str}.{extension}"

def generate_report(repo_properties: List[Dict], target_org: str, output_dir: str = REPORT_DIR) -> Dict:
    """
    Generate a report from repository properties.

    Args:
        repo_properties: List of repository properties.
        target_org: Target organization name.
        output_dir: Directory to save report files.

    Returns:
        Dictionary with report statistics.
    """
    # Create reports directory if it doesn't exist
    Path(output_dir).mkdir(parents=True, exist_ok=True)

    # Initialize counters and data structures
    total_repos = len(repo_properties)
    scanned_repos = 0
    repos_with_alerts = 0

    # Total alert counts
    total_code_alerts = 0
    total_secret_alerts = 0
    total_dependency_alerts = 0

    # Alert counts by severity
    code_alerts_by_severity = {
        'critical': 0,
        'high': 0,
        'medium': 0,
        'low': 0
    }

    dependency_alerts_by_severity = {
        'critical': 0,
        'high': 0,
        'moderate': 0,
        'low': 0
    }

    # Dictionary to track secret alerts by type
    secret_alerts_by_type = defaultdict(int)

    # Dictionary to track MCP server runtime types
    runtime_types = defaultdict(int)

    # Dictionary to track alerts by date
    alerts_by_date = defaultdict(lambda: {
        'code': 0,
        'secret': 0,
        'dependency': 0,
        'total': 0,
        'code_critical': 0,
        'code_high': 0,
        'code_medium': 0,
        'code_low': 0,
        'dependency_critical': 0,
        'dependency_high': 0,
        'dependency_moderate': 0,
        'dependency_low': 0
    })

    # Dictionary to store repositories with alerts
    repos_alerts = {}

    # Process each repository's properties
    for repo_prop in repo_properties:
        repo_name = repo_prop.repository_name
        full_name = f"{target_org}/{repo_name}"

        # Extract properties
        properties = {prop.property_name: prop.value for prop in repo_prop.properties}

        # Check if repo has been scanned
        if Constants.ScanSettings.GHAS_STATUS_UPDATED in properties:
            scanned_repos += 1

            # Parse scan date
            scan_date_str = properties.get(Constants.ScanSettings.GHAS_STATUS_UPDATED)
            scan_date = parse_iso_date(scan_date_str)

            # Get alert counts - use safe conversion to handle None values
            code_alerts = safe_int_convert(properties.get(Constants.AlertProperties.CODE_ALERTS, 0))
            secret_alerts = safe_int_convert(properties.get(Constants.AlertProperties.SECRET_ALERTS_TOTAL, 0))
            dependency_alerts = safe_int_convert(properties.get(Constants.AlertProperties.DEPENDENCY_ALERTS, 0))

            # Get code scanning alert counts by severity
            code_critical = safe_int_convert(properties.get(Constants.AlertProperties.CODE_ALERTS_CRITICAL, 0))
            code_high = safe_int_convert(properties.get(Constants.AlertProperties.CODE_ALERTS_HIGH, 0))
            code_medium = safe_int_convert(properties.get(Constants.AlertProperties.CODE_ALERTS_MEDIUM, 0))
            code_low = safe_int_convert(properties.get(Constants.AlertProperties.CODE_ALERTS_LOW, 0))

            # Get dependency alert counts by severity
            dep_critical = safe_int_convert(properties.get(Constants.AlertProperties.DEPENDENCY_ALERTS_CRITICAL, 0))
            dep_high = safe_int_convert(properties.get(Constants.AlertProperties.DEPENDENCY_ALERTS_HIGH, 0))
            dep_moderate = safe_int_convert(properties.get(Constants.AlertProperties.DEPENDENCY_ALERTS_MODERATE, 0))
            dep_low = safe_int_convert(properties.get(Constants.AlertProperties.DEPENDENCY_ALERTS_LOW, 0))

            # Get secret alert types
            secret_types_stored = properties.get(Constants.AlertProperties.SECRET_ALERTS_BY_TYPE, "")
            if secret_types_stored and secret_types_stored != "{}":
                # Use the new parsing function that handles both new format and legacy JSON
                secret_types = _parse_secret_types_from_storage(secret_types_stored)
                # Add to type totals
                for secret_type, count in secret_types.items():
                    secret_alerts_by_type[secret_type] += safe_int_convert(count)

            # Get MCP server runtime type
            runtime_type = properties.get(Constants.AlertProperties.MCP_SERVER_RUNTIME, "unknown")
            if runtime_type is not None:
                # Handle empty strings as "unknown"
                if runtime_type == "":
                    runtime_type = "unknown"
                runtime_types[runtime_type] += 1

            # Add to totals
            total_code_alerts += code_alerts
            total_secret_alerts += secret_alerts
            total_dependency_alerts += dependency_alerts

            # Add to severity totals
            code_alerts_by_severity['critical'] += code_critical
            code_alerts_by_severity['high'] += code_high
            code_alerts_by_severity['medium'] += code_medium
            code_alerts_by_severity['low'] += code_low

            dependency_alerts_by_severity['critical'] += dep_critical
            dependency_alerts_by_severity['high'] += dep_high
            dependency_alerts_by_severity['moderate'] += dep_moderate
            dependency_alerts_by_severity['low'] += dep_low

            # Track repositories with alerts
            if code_alerts > 0 or secret_alerts > 0 or dependency_alerts > 0:
                repos_with_alerts += 1
                repos_alerts[full_name] = {
                    'code': code_alerts,
                    'secret': secret_alerts,
                    'dependency': dependency_alerts,
                    'total': code_alerts + secret_alerts + dependency_alerts,
                    'scan_date': scan_date_str,
                    # Add severity breakdowns
                    'code_critical': code_critical,
                    'code_high': code_high,
                    'code_medium': code_medium,
                    'code_low': code_low,
                    'dep_critical': dep_critical,
                    'dep_high': dep_high,
                    'dep_moderate': dep_moderate,
                    'dep_low': dep_low
                }

            # Track alerts by date
            if scan_date:
                date_key = scan_date.strftime('%Y-%m-%d')
                alerts_by_date[date_key]['code'] += code_alerts
                alerts_by_date[date_key]['secret'] += secret_alerts
                alerts_by_date[date_key]['dependency'] += dependency_alerts
                alerts_by_date[date_key]['total'] += (code_alerts + secret_alerts + dependency_alerts)
                # Add severity info to alerts_by_date
                alerts_by_date[date_key]['code_critical'] += code_critical
                alerts_by_date[date_key]['code_high'] += code_high
                alerts_by_date[date_key]['code_medium'] += code_medium
                alerts_by_date[date_key]['code_low'] += code_low
                alerts_by_date[date_key]['dependency_critical'] += dep_critical
                alerts_by_date[date_key]['dependency_high'] += dep_high
                alerts_by_date[date_key]['dependency_moderate'] += dep_moderate
                alerts_by_date[date_key]['dependency_low'] += dep_low

    # Generate summary statistics
    stats = {
        'organization': target_org,
        'total_repositories': total_repos,
        'scanned_repositories': scanned_repos,
        'repos_with_alerts': repos_with_alerts,
        'total_code_alerts': total_code_alerts,
        'total_secret_alerts': total_secret_alerts,
        'total_dependency_alerts': total_dependency_alerts,
        'total_alerts': total_code_alerts + total_secret_alerts + total_dependency_alerts,
        # Add severity breakdowns
        'code_alerts_by_severity': code_alerts_by_severity,
        'dependency_alerts_by_severity': dependency_alerts_by_severity,
        # Add secret type breakdown
        'secret_alerts_by_type': dict(secret_alerts_by_type),
        # Add runtime type breakdown
        'runtime_types': dict(runtime_types),
        'alerts_by_date': dict(alerts_by_date),
        'repos_alerts': repos_alerts,
        'report_date': datetime.datetime.now().isoformat(),
    }

    # Write JSON report
    report_file = get_report_filename(target_org, output_dir, 'json')

    # Create a copy of stats for JSON output, excluding sensitive data in CI
    json_stats = stats.copy()
    if os.getenv("CI"):
        # Remove repository-specific alert data in CI environment to prevent leaking vulnerability info
        json_stats.pop('repos_alerts', None)

    with open(report_file, 'w') as f:
        json.dump(json_stats, f, indent=2)
    logging.info(f"JSON report saved to {report_file}")

    # Write Markdown report
    summary_file_path = os.getenv("GITHUB_STEP_SUMMARY")
    md_report_file = get_report_filename(target_org, output_dir, 'md')
    _write_markdown_report(stats, md_report_file, summary_file_path)
    #  when running in GitHub Actions, write the report also to the GITHUB_STEP_SUMMARY file
    if summary_file_path:
        try:
            with open(md_report_file, "r") as md_file:
                content = md_file.read()

            with open(summary_file_path, "a") as summary_file:
                summary_file.write(content + "\n\n")
            logging.info("Successfully appended summary to GITHUB_STEP_SUMMARY file")
        except Exception as e:
            logging.error(f"Failed to write to GITHUB_STEP_SUMMARY file: {e}")
    logging.info(f"Markdown report saved to {md_report_file}")

    return stats

def _write_markdown_report(stats: Dict, output_file, summary_file_path: str) -> None:
    """
    Write a markdown report from statistics.

    Args:
        stats: Dictionary with report statistics.
        output_file: File to write the report to.
    """
    with open(output_file, 'w') as f:
        f.write(f"# GHAS Security Report - {stats['organization']}\n\n")
        f.write(f"*Report generated on: {datetime.datetime.now().strftime('%Y-%m-%d %H:%M:%S')}*\n\n")

        f.write("## Summary\n\n")
        f.write(f"- **Organization:** {stats['organization']}\n")
        f.write(f"- **Total Repositories:** {stats['total_repositories']}\n")
        f.write(f"- **Scanned Repositories:** {stats['scanned_repositories']}\n")
        f.write(f"- **Repositories with Alerts:** {stats['repos_with_alerts']}\n")
        f.write(f"- **Total Alerts:** {stats['total_alerts']}\n")
        f.write(f"  - Code Scanning Alerts: {stats['total_code_alerts']}\n")
        f.write(f"  - Secret Scanning Alerts: {stats['total_secret_alerts']}\n")
        f.write(f"  - Dependency Alerts: {stats['total_dependency_alerts']}\n\n")

        # Add severity breakdown sections
        f.write("## Code Scanning Alerts by Severity\n\n")
        f.write(f"- Critical: {stats['code_alerts_by_severity']['critical']}\n")
        f.write(f"- High: {stats['code_alerts_by_severity']['high']}\n")
        f.write(f"- Medium: {stats['code_alerts_by_severity']['medium']}\n")
        f.write(f"- Low: {stats['code_alerts_by_severity']['low']}\n\n")

        f.write("## Dependency Alerts by Severity\n\n")
        f.write(f"- Critical: {stats['dependency_alerts_by_severity']['critical']}\n")
        f.write(f"- High: {stats['dependency_alerts_by_severity']['high']}\n")
        f.write(f"- Moderate: {stats['dependency_alerts_by_severity']['moderate']}\n")
        f.write(f"- Low: {stats['dependency_alerts_by_severity']['low']}\n\n")

        # Add section for secret alerts by type
        f.write("## Secret Scanning Alerts by Type\n\n")
        if len(stats['secret_alerts_by_type']) > 0:
            for secret_type, count in sorted(stats['secret_alerts_by_type'].items(), key=lambda x: x[1], reverse=True):
                f.write(f"- {secret_type}: {count}\n")
        elif stats['total_secret_alerts'] > 0:
            f.write("Secrets found but types not categorized.\n")
        else:
            f.write("No secret scanning alerts found.\n")
        f.write("\n")

        # Add section for MCP server runtime types
        f.write("## MCP Server Runtime Distribution\n\n")
<<<<<<< HEAD
        runtime_types = stats.get('runtime_types', {})
        if len(runtime_types) > 0:
            total_runtime_repos = sum(runtime_types.values())
            scanned_repositories = stats.get('scanned_repositories', total_runtime_repos)

            f.write(f"*Runtime information is available for {total_runtime_repos} of {scanned_repositories} scanned repositories.*\n\n")
=======
        if len(stats['runtime_types']) > 0:
            total_runtime_repos = sum(stats['runtime_types'].values())
>>>>>>> 80eff725

            # Create table
            f.write("| Runtime Type | Count | Percentage |\n")
            f.write("|--------------|-------|------------|\n")
            for runtime_type, count in sorted(runtime_types.items(), key=lambda x: x[1], reverse=True):
                percentage = (count / total_runtime_repos) * 100 if total_runtime_repos > 0 else 0
                f.write(f"| {runtime_type} | {count} | {percentage:.1f}% |\n")
<<<<<<< HEAD
            f.write(f"| **Total Scanned** | **{total_runtime_repos}** | **100.0%** |\n\n")
=======
            f.write(f"| **Total** | **{total_runtime_repos}** | **100.0%** |\n\n")
>>>>>>> 80eff725

            # Create mermaid pie chart
            f.write("```mermaid\n")
            f.write("pie title MCP Server Runtime Distribution\n")
            for runtime_type, count in sorted(runtime_types.items(), key=lambda x: x[1], reverse=True):
                percentage = (count / total_runtime_repos) * 100 if total_runtime_repos > 0 else 0
                f.write(f'    "{runtime_type}" : {percentage:.1f}\n')
            f.write("```\n\n")
        else:
            f.write("No MCP server runtime information available.\n\n")

        # Coverage statistics
        if stats['total_repositories'] > 0:
            scan_coverage = (stats['scanned_repositories'] / stats['total_repositories']) * 100
            f.write("## Coverage\n\n")
            f.write(f"- **Scan Coverage:** {scan_coverage:.1f}%\n")

        # Only show detailed repository section if not running in CI
        if not (os.getenv("CI")):
            f.write("\n## Top Repositories with Alerts\n\n")
            f.write("| Repository | Total Alerts | Code Alerts | Secret Alerts | Dependency Alerts | Last Scanned |\n")
            f.write("|------------|-------------|------------|--------------|-------------------|-------------|\n")

            # Sort repositories by total alerts
            top_repos = sorted(
                stats['repos_alerts'].items(),
                key=lambda x: x[1]['total'],
                reverse=True
            )

            # List top 10 repositories or all if less than 10
            for repo_name, repo_data in top_repos[:10]:
                f.write(f"| {repo_name} | {repo_data['total']} | {repo_data['code']} | "
                        f"{repo_data['secret']} | {repo_data['dependency']} | {repo_data['scan_date']} |\n")

            # Add a section for repositories with most critical alerts
            f.write("\n## Top Repositories with Critical Alerts\n\n")
            f.write("| Repository | Critical Code | Critical Dependencies |\n")
            f.write("|------------|--------------|----------------------|\n")

            # Sort repositories by critical alerts (code + dependency)
            critical_repos = sorted(
                stats['repos_alerts'].items(),
                key=lambda x: (x[1].get('code_critical', 0) + x[1].get('dep_critical', 0)),
                reverse=True
            )

            # List top 10 repositories with critical alerts
            for repo_name, repo_data in critical_repos[:10]:
                if repo_data.get('code_critical', 0) > 0 or repo_data.get('dep_critical', 0) > 0:
                    f.write(f"| {repo_name} | {repo_data.get('code_critical', 0)} | {repo_data.get('dep_critical', 0)} |\n")

def print_console_summary(stats: Dict) -> None:
    """
    Print a summary of the report to the console.

    Args:
        stats: Dictionary with report statistics.
    """
    print("\nGHAS Security Report Summary")
    print("=" * 30)
    print(f"Organization: {stats['organization']}")
    print(f"Total Repositories: {stats['total_repositories']}")
    print(f"Scanned Repositories: {stats['scanned_repositories']}")
    print(f"Repositories with Alerts: {stats['repos_with_alerts']}")
    print(f"Total Alerts: {stats['total_alerts']}")
    print(f"  - Code Scanning Alerts: {stats['total_code_alerts']}")
    print(f"  - Secret Scanning Alerts: {stats['total_secret_alerts']}")
    print(f"  - Dependency Alerts: {stats['total_dependency_alerts']}")

    # Print severity breakdowns
    print("\nCode Scanning Alerts by Severity:")
    print(f"  - Critical: {stats['code_alerts_by_severity']['critical']}")
    print(f"  - High: {stats['code_alerts_by_severity']['high']}")
    print(f"  - Medium: {stats['code_alerts_by_severity']['medium']}")
    print(f"  - Low: {stats['code_alerts_by_severity']['low']}")

    print("\nDependency Alerts by Severity:")
    print(f"  - Critical: {stats['dependency_alerts_by_severity']['critical']}")
    print(f"  - High: {stats['dependency_alerts_by_severity']['high']}")
    print(f"  - Moderate: {stats['dependency_alerts_by_severity']['moderate']}")
    print(f"  - Low: {stats['dependency_alerts_by_severity']['low']}")

    # Print secret type breakdown
    print("\nSecret Scanning Alerts by Type:")
    if len(stats['secret_alerts_by_type']) > 0:
        for secret_type, count in sorted(stats['secret_alerts_by_type'].items(), key=lambda x: x[1], reverse=True):
            print(f"  - {secret_type}: {count}")
    elif stats['total_secret_alerts'] > 0:
        print("  Secrets found but types not categorized.")
    else:
        print("  No secret scanning alerts found.")

    # Print runtime type breakdown
    print("\nMCP Server Runtime Distribution:")
    runtime_types = stats.get('runtime_types', {})
    if len(runtime_types) > 0:
        total_runtime_repos = sum(runtime_types.values())
        scanned_repositories = stats.get('scanned_repositories', total_runtime_repos)
        print(f"  Runtime information available for {total_runtime_repos} of {scanned_repositories} scanned repositories:")
        for runtime_type, count in sorted(runtime_types.items(), key=lambda x: x[1], reverse=True):
            percentage = (count / total_runtime_repos) * 100 if total_runtime_repos > 0 else 0
            print(f"  - {runtime_type}: {count} ({percentage:.1f}%)")
    else:
        print("  No MCP server runtime information available.")

    # Calculate percentages if possible
    if stats['total_repositories'] > 0:
        scan_coverage = (stats['scanned_repositories'] / stats['total_repositories']) * 100
        print(f"\nScan Coverage: {scan_coverage:.1f}%")

    # Only show sensitive data if not running in CI
    if not (os.getenv("CI")):
        print("\nTop 5 Repositories with Most Alerts:")
        top_repos = sorted(
            stats['repos_alerts'].items(),
            key=lambda x: x[1]['total'],
            reverse=True
        )

        for i, (repo_name, repo_data) in enumerate(top_repos[:5], 1):
            print(f"{i}. {repo_name}: {repo_data['total']} alerts")

        # Show top 5 repositories with critical alerts
        print("\nTop 5 Repositories with Critical Alerts:")
        critical_repos = sorted(
            stats['repos_alerts'].items(),
            key=lambda x: (x[1].get('code_critical', 0) + x[1].get('dep_critical', 0)),
            reverse=True
        )

        critical_count = 0
        for i, (repo_name, repo_data) in enumerate(critical_repos, 1):
            critical_code = repo_data.get('code_critical', 0)
            critical_dep = repo_data.get('dep_critical', 0)
            if critical_code > 0 or critical_dep > 0:
                print(f"{critical_count + 1}. {repo_name}: {critical_code} critical code alerts, {critical_dep} critical dependency alerts")
                critical_count += 1
                if critical_count >= 5:
                    break

    print(f"\nDetailed reports saved to {REPORT_DIR}/ directory")

def main() -> None:
    """
    Main execution function.
    """
    start_time = datetime.datetime.now()

    parser = argparse.ArgumentParser(description="Generate GHAS security reports from repository properties")
    parser.add_argument("--target-org", default=Constants.Org.TARGET_ORG,
                        help=f"Target GitHub organization (default: {Constants.Org.TARGET_ORG})")
    parser.add_argument("--output-dir", default=Constants.Reports.REPORT_DIR,
                        help=f"Directory to save reports (default: {Constants.Reports.REPORT_DIR})")
    parser.add_argument("--verbose", "-v", action="store_true",
                        help="Enable verbose logging")

    args = parser.parse_args()

    if args.verbose:
        logging.getLogger().setLevel(logging.DEBUG)
        logging.getLogger("githubkit").setLevel(logging.INFO)

    # Load credentials from environment variables
    app_id = os.getenv("GH_APP_ID")
    private_key = os.getenv("GH_APP_PRIVATE_KEY")

    if not app_id:
        logging.error("GH_APP_ID environment variable not set.")
        return

    if not private_key:
        logging.error("GH_APP_PRIVATE_KEY environment variable not set.")
        return

    try:
        # Authentication
        gh = get_github_client(app_id, private_key)

        # Load repository properties
        logging.info(f"Loading repository properties for organization [{args.target_org}]...")
        repo_properties = list_all_repository_properties_for_org(gh, args.target_org)

        logging.info(f"Found properties for [{len(repo_properties)}] repositories in organization [{args.target_org}]")

        # Generate report
        stats = generate_report(repo_properties, args.target_org, args.output_dir)

        # Print summary to console
        print_console_summary(stats)

        # Show GitHub API rate limit
        show_rate_limit(gh)

        # Log execution time
        end_time = datetime.datetime.now()
        duration = end_time - start_time
        logging.info(f"Report generation completed in {duration}")

    except Exception as e:
        logging.error(f"Script failed with an error: {e}")

if __name__ == "__main__":
    main()<|MERGE_RESOLUTION|>--- conflicted
+++ resolved
@@ -343,17 +343,13 @@
 
         # Add section for MCP server runtime types
         f.write("## MCP Server Runtime Distribution\n\n")
-<<<<<<< HEAD
+
         runtime_types = stats.get('runtime_types', {})
         if len(runtime_types) > 0:
-            total_runtime_repos = sum(runtime_types.values())
+            total_runtime_repos = sum(stats['runtime_types'].values())
             scanned_repositories = stats.get('scanned_repositories', total_runtime_repos)
 
             f.write(f"*Runtime information is available for {total_runtime_repos} of {scanned_repositories} scanned repositories.*\n\n")
-=======
-        if len(stats['runtime_types']) > 0:
-            total_runtime_repos = sum(stats['runtime_types'].values())
->>>>>>> 80eff725
 
             # Create table
             f.write("| Runtime Type | Count | Percentage |\n")
@@ -361,11 +357,8 @@
             for runtime_type, count in sorted(runtime_types.items(), key=lambda x: x[1], reverse=True):
                 percentage = (count / total_runtime_repos) * 100 if total_runtime_repos > 0 else 0
                 f.write(f"| {runtime_type} | {count} | {percentage:.1f}% |\n")
-<<<<<<< HEAD
             f.write(f"| **Total Scanned** | **{total_runtime_repos}** | **100.0%** |\n\n")
-=======
             f.write(f"| **Total** | **{total_runtime_repos}** | **100.0%** |\n\n")
->>>>>>> 80eff725
 
             # Create mermaid pie chart
             f.write("```mermaid\n")
