--- conflicted
+++ resolved
@@ -40,13 +40,8 @@
     if newly_cloned:
         logging.info(f"MCP Agents Hub repository newly cloned to [{Constants.AgentsHub.LOCAL_REPO_PATH}]")
     else:
-<<<<<<< HEAD
         logging.info(f"MCP Agents Hub repository at [{Constants.AgentsHub.LOCAL_REPO_PATH}] already exists and was updated")
-    
-=======
-        logging.info(f"MCP Agents Hub repository at [{LOCAL_REPO_PATH}] already exists and was updated")
-
->>>>>>> c77040b7
+
     # Find JSON files in the MCP Agents Hub repo
     json_dir = Constants.AgentsHub.LOCAL_REPO_PATH / Constants.AgentsHub.SERVER_FILES_DIR_PATH
     if not json_dir.is_dir():
