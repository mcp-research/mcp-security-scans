--- conflicted
+++ resolved
@@ -359,11 +359,7 @@
     dependabot_increment = 0
     skipped_non_fork = False
     failed_fork = False
-<<<<<<< HEAD
     source_repo_full_name = None   # Keep track of the source repo name for adding to the set
-=======
-    source_repo_full_name = None  # Keep track of the source repo name for adding to the set
->>>>>>> f924d1ea
 
     try:
         if not github_url:
@@ -557,11 +553,7 @@
             skipped_non_fork_count += 1 if skipped_non_fork else 0
             failed_fork_count += 1 if failed_fork else 0
             if processed_inc or skipped_non_fork or failed_fork:  # Log separator only if something happened
-<<<<<<< HEAD
-                 logging.info("")
-=======
-                logging.info("")
->>>>>>> f924d1ea
+              logging.info("")
 
         # Reporting
         logging.info("")
