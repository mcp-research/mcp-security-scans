--- conflicted
+++ resolved
@@ -496,12 +496,7 @@
 
         # Use all registered MCP server loaders to collect JSON files
         all_server_repos = []
-<<<<<<< HEAD
-
-=======
         source_counts = {}  # Dictionary to track repositories from each source
-        
->>>>>>> 7dea4fdd
         # Loop through all registered MCP server loaders
         for loader_func in MCP_SERVER_LOADERS:
             source_name = loader_func.__name__
@@ -512,13 +507,9 @@
                 source_counts[source_name] = count
                 logging.info(f"Found [{count}] repositories from {source_name}")
                 all_server_repos.extend(server_files_from_loader)
-<<<<<<< HEAD
-
-=======
             else:
                 source_counts[source_name] = 0
         
->>>>>>> 7dea4fdd
         # Deduplicate JSON files (in case multiple sources have the same file)
         all_server_repos = sorted(list(set(all_server_repos)))
 
