--- conflicted
+++ resolved
@@ -4,19 +4,12 @@
 import argparse
 import logging
 from pathlib import Path
-<<<<<<< HEAD
 import requests
 from bs4 import BeautifulSoup
-from githubkit.exception import RequestError, RequestFailed, RequestTimeout
-from githubkit.versions.latest.models import FullRepository
-from dotenv import load_dotenv
-from typing import Any, List # Or replace with specific githubkit client type
-=======
 from githubkit.exception import RequestFailed
 from githubkit.versions.latest.models import FullRepository
 from dotenv import load_dotenv
 from typing import Any  # Or replace with specific githubkit client type
->>>>>>> 33740b15
 import time
 
 # Import the local functions
