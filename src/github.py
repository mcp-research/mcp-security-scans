import logging
import os
import subprocess
import time
from datetime import datetime
from pathlib import Path
from typing import Any
from urllib.parse import urlparse

from git import Repo, GitCommandError
from githubkit import GitHub, AppInstallationAuthStrategy
from githubkit.exception import RequestError, RequestFailed
from githubkit.versions.latest.models import FullRepository
import magic

from .functions import is_running_interactively

def get_github_client(app_id: str, private_key: str) -> GitHub:
    """Authenticates using GitHub App credentials."""
    try:
        auth = AppInstallationAuthStrategy(app_id=int(app_id), private_key=private_key, installation_id=65023400)  # Note: Hardcoded installation ID might need review
        gh = GitHub(auth)
        logging.info("GitHub client authenticated successfully as App.")
        return gh
    except ValueError as e:
        logging.error(f"Invalid App ID format: [{e}]")
        raise
    except Exception as e:
        logging.error(f"Failed to authenticate GitHub App: [{e}]")
        raise

def get_installation_github_client(
    gh_app: GitHub, target_org: str
) -> tuple[GitHub, Any]:
    """Gets a GitHub client authenticated for a specific installation.

    Returns:
        tuple: A tuple containing (GitHub client, installation auth object)
    """
    try:
        # Find the installation ID for the target organization
        response = gh_app.rest.apps.list_installations()
        installations = response.parsed_data
        installation_id = None

        if not installations:
            raise ValueError("No GitHub App installations found")

        for installation in installations:
            try:
                if (
                    installation.account
                    and getattr(installation.account, "login", None) == target_org
                ):
                    installation_id = installation.id
                    break
            except Exception:
                continue

        if not installation_id:
            raise ValueError(f"GitHub App installation not found for organization '[{target_org}]'")

        # Create an installation access token
        token_response = gh_app.rest.apps.create_installation_access_token (
            installation_id = installation_id
        )
        token_data = token_response.parsed_data

        # Create a new client with the token
        gh_inst = GitHub(auth=token_data.token)
        logging.info(f"GitHub client authenticated successfully for installation ID [{installation_id}] ([{target_org}]).")
        return gh_inst, token_data
    except Exception as e:
        logging.error(f"Failed to get installation client for [{target_org}]: [{e}]")
        raise

def list_all_repository_properties_for_org(gh: GitHub, org: str) -> list[dict[str, Any]]:
    """Lists all custom repository properties for a given organization.

    Args:
        gh: Authenticated GitHub client instance.
        org: The name of the GitHub organization.

    Returns:
        A list of dictionaries where keys are the names of the *custom* properties
        and values are the current values set for the organization's repositories.

    Raises:
        RequestFailed: If the API call fails.
        Exception: For other unexpected errors.
    """
    all_properties = []
    logging.info(f"Fetching all custom repository properties for organization [{org}]...")
    try:
        paginated_properties = gh.paginate(gh.rest.orgs.list_custom_properties_values_for_repos, org=org)

        # iterate through the paginated results
        for prop in paginated_properties:
            all_properties.append(prop)

        logging.info(f"Successfully fetched [{len(all_properties)}] custom repository properties for organization [{org}].")
        return all_properties

    except RequestFailed as e:
        handle_github_api_error(e, f"listing all custom repository properties for org [{org}]")
        raise  # re-raise the exception after logging
    except Exception as e:
        logging.error(f"An unexpected error occurred while listing custom repository properties for org [{org}]: [{e}]")
        raise  # re-raise the exception

def enable_ghas_features(gh: GitHub, owner: str, repo: str):
    """Enables GHAS features (vuln alerts, code scanning default setup, secret scanning) for a repo."""
    logging.info(f"Enabling GHAS features for [{owner}/{repo}]...")
    try:
        # Enable Vulnerability Alerts (Implies Dependency Scanning)
        gh.rest.repos.enable_vulnerability_alerts(owner=owner, repo=repo)
        logging.info(f"Enabled vulnerability alerts for [{owner}/{repo}].")

        # Enable Secret Scanning & Push Protection
        patch_data_secret = {
            "security_and_analysis": {
                "secret_scanning": {"status": "enabled"}
            }
        }
        gh.rest.repos.update(owner=owner, repo=repo, data=patch_data_secret)
        logging.info(f"Enabled secret scanning and push protection for [{owner}/{repo}].")

        # Enable Code Scanning Default Setup
        try:
            gh.rest.code_scanning.update_default_setup(owner=owner, repo=repo, data={"state":"configured"})
            logging.info(f"Enabled code scanning default setup for [{owner}/{repo}].")
        except RequestFailed as e_cs:
            # Default setup might fail if the language isn't supported or already configured
            if e_cs.response.status_code == 404 or e_cs.response.status_code == 409:  # Not found or Conflict (already enabled/in progress)
                 logging.warning(f"Could not enable code scanning default setup for [{owner}/{repo}] (Status: [{e_cs.response.status_code}]). It might be unsupported or already configured.")
            else:
                handle_github_api_error(e_cs, f"enabling code scanning default setup for [{owner}/{repo}]")
        except Exception as e_cs_other:
             logging.error(f"Unexpected error enabling code scanning default setup for [{owner}/{repo}]: [{e_cs_other}]")

    except RequestFailed as e:
        handle_github_api_error(e, f"enabling GHAS features for [{owner}/{repo}]")
    except Exception as e:
        logging.error(f"Unexpected error enabling GHAS features for [{owner}/{repo}]: [{e}]")


def clone_or_update_repo(repo_url: str, local_path: Path) -> bool:
    """Clones a repository if it doesn't exist locally, or pulls updates if it does.
    
    Args:
        repo_url: URL of the repository to clone or update.
        local_path: Local path where the repository should be cloned to.

    Returns:
        bool: True if the repository was newly cloned, False if it was updated.
    """
    newly_cloned = False
    
    if local_path.exists():
        logging.info(f"Repository already exists at [{local_path}]. Fetching updates...")
        try:
            repo = Repo(local_path)
            origin = repo.remotes.origin
            origin.fetch()
            # Resetting to remote's main/master branch - adjust branch name if needed
            # Trying common default branch names
            for branch_name in ['main', 'master']:
                try:
                    repo.git.reset('--hard', f'origin/{branch_name}')
                    logging.info(f"Reset local repository to [origin/{branch_name}].")
                    break
                except GitCommandError:
                    continue  # Try next branch name
            else:
                logging.warning(
                    "Could not find 'main' or 'master' branch in remote. Local repo might not be up-to-date."
                )

        except GitCommandError as e:
            logging.error(f"Error updating repository at [{local_path}]: [{e}]")
        except Exception as e:
            logging.error(f"An unexpected error occurred during repo update: [{e}]")
    else:
        logging.info(f"Cloning repository from [{repo_url}] to [{local_path}]...")
        try:
            Repo.clone_from(repo_url, local_path)
            logging.info("Repository cloned successfully.")
            newly_cloned = True
        except GitCommandError as e:
            logging.error(f"Error cloning repository: [{e}]")
            raise
        except Exception as e:
            logging.error(f"An unexpected error occurred during repo clone: [{e}]")
            raise
            
    return newly_cloned

def extract_repo_owner_name(github_url: str) -> tuple[str | None, str | None]:
    """Extracts owner and repo name from a GitHub URL."""
    try:
        parsed_url = urlparse(github_url)
        if (parsed_url.netloc.lower() == "github.com"):
            path_parts = [part for part in parsed_url.path.strip('/').split('/') if part]
            if len(path_parts) >= 2:
                owner = path_parts[0]
                repo_name = path_parts[1].replace(".git", "")
                return owner, repo_name
    except Exception as e:
        logging.error(f"Error parsing GitHub URL '[{github_url}]': [{e}]")
    return None, None

def handle_github_api_error(error: RequestError, action: str):
    """Logs details of a GitHub API error, including rate limits."""
    logging.error(f"GitHub API error during '[{action}]': Status [{error.response.status_code}]")
    logging.error(f"Error details: [{error}]")
    if error.response.headers:
        limit = error.response.headers.get('X-RateLimit-Limit')
        remaining = error.response.headers.get('X-RateLimit-Remaining')
        reset = error.response.headers.get('X-RateLimit-Reset')
        used = error.response.headers.get('X-RateLimit-Used')
        logging.error(
            f"Rate Limit Info: Limit=[{limit}], Remaining=[{remaining}], Used=[{used}], Reset=[{reset}]"
        )

def check_dependabot_config(gh: GitHub, owner: str, repo: str) -> bool:
    """Checks if a .github/dependabot.yml file exists in the repository."""
    try:
        gh.rest.repos.get_content(owner=owner, repo=repo, path=".github/dependabot.yml")
        logging.info(f"Dependabot config found in [{owner}/{repo}].")
        return True
    except RequestFailed as e:
        if e.response.status_code == 404:
            logging.info(f"Dependabot config not found in [{owner}/{repo}].")
            return False
        else:
            handle_github_api_error(e, f"checking dependabot config for [{owner}/{repo}]")
            return False  # Assume not present if error occurs
    except Exception as e:
        logging.error(f"Unexpected error checking dependabot config for [{owner}/{repo}]: [{e}]")
        return False

def list_all_repositories_for_org(gh: GitHub, org: str) -> list[FullRepository]:
    """Lists all repositories for a given organization, handling pagination.

    Args:
        gh: Authenticated GitHub client instance.
        org: The name of the GitHub organization.

    Returns:
        A list of FullRepository objects for the organization.

    Raises:
        RequestFailed: If the API call fails.
        Exception: For other unexpected errors.
    """
    all_repos = []
    logging.info(f"Fetching all existing repositories for organization [{org}]...")
    try:
        paginated_repos = gh.paginate(gh.rest.repos.list_for_org, org=org, type="forks")  # type='all' includes public, private, forks

        # iterate through the paginated results
        for repo in paginated_repos:
            all_repos.append(repo)

        logging.info(f"Successfully fetched [{len(all_repos)}] repositories for organization [{org}].")
        return all_repos

    except RequestFailed as e:
        handle_github_api_error(e, f"listing all repositories for org [{org}]")
        raise  # re-raise the exception after logging
    except Exception as e:
        logging.error(f"An unexpected error occurred while listing repositories for org [{org}]: [{e}]")
        raise  # re-raise the exception

def update_repository_properties(gh: GitHub, target_org: str, target_repo_name: str, properties: dict[str, Any]):
    """Updates *custom* repository properties using the GitHub REST API.

    Args:
        gh: Authenticated GitHub client instance.
        target_org: The name of the organization owning the repository.
        target_repo_name: The name of the repository to update.
        properties: A dictionary where keys are the names of the *custom* properties
                    to update and values are the new values to set.
                    Properties must already exist for the organization or repository.

    Raises:
        RequestFailed: If the API call fails (e.g., property doesn't exist, invalid value, permissions).
        Exception: For other unexpected errors.
    """
    custom_properties_list = []
    property_names = list(properties.keys()) # For logging

    try:
        for property_name, value in properties.items():
            # Convert boolean to lowercase string to prevent API errors, stringify others
            if isinstance(value, bool):
                property_value = str(value).lower()
            else:
                property_value = str(value)

            custom_properties_list.append(
                {"property_name": property_name, "value": property_value}
            )

        logging.info(f"Attempting to update custom properties {property_names} for [{target_org}/{target_repo_name}]...")

        gh.rest.repos.create_or_update_custom_properties_values(
            owner=target_org,
            repo=target_repo_name,
            properties=custom_properties_list
        )
        logging.info(f"Successfully updated custom properties {property_names} for [{target_org}/{target_repo_name}].")

    except RequestFailed as e:
        # Enhanced logging for 422 errors
        if e.response.status_code == 422:
             logging.error(f"Failed to update custom properties {property_names} for [{target_org}/{target_repo_name}] with 422 Unprocessable Entity.")
             logging.error("This often means one or more custom property names do not exist for the organization/repo or a value is invalid for its property type.")
<<<<<<< HEAD
             logging.error(f"Error details: {e.response.json()}")  # Log the response body if available
=======
             logging.error(f"Error details: {e.response.json()}") # Log the response body if available
             
             # Show more detailed information when running interactively
             if is_running_interactively():
                logging.error("Detailed property values that caused the error:")
                for idx, prop in enumerate(custom_properties_list):
                    logging.error(f"  [{idx+1}]. Property: [{prop['property_name']}], Value: [{prop['value']}], Type: [{type(properties[prop['property_name']]).__name__}]")
                    
>>>>>>> f924d1ea
        handle_github_api_error(e, f"updating custom repository properties {property_names} for [{target_org}/{target_repo_name}]")
        raise
    except Exception as e:
        logging.error(f"An unexpected error occurred while updating custom repository properties {property_names} for [{target_org}/{target_repo_name}]: [{e}]")
        
        # Show more detailed information when running interactively
        if is_running_interactively():
            logging.error("Detailed property values that caused the error:")
            for idx, prop in enumerate(custom_properties_list):
                logging.error(f"  [{idx+1}]. Property: [{prop['property_name']}], Value: [{prop['value']}], Type: [{type(properties[prop['property_name']]).__name__}]")
        
        raise

def get_repository_properties(gh: GitHub, target_org: str, target_repo_name: str, existing_repos_properties: list[dict]) -> dict[str, Any]:
    """Retrieves *custom* repository properties using the GitHub REST API.

    Args:
        gh: Authenticated GitHub client instance.
        target_org: The name of the organization owning the repository.
        target_repo_name: The name of the repository to retrieve properties for.

    Returns:
        A dictionary where keys are the names of the *custom* properties
        and values are the current values set for the repository.
        An empty dictionary is returned if no properties are set.

    Raises:
        RequestFailed: If the API call fails (e.g., property doesn't exist, permissions).
        Exception: For other unexpected errors.
    """
    try:
        logging.info(f"Fetching custom properties for [{target_org}/{target_repo_name}]...")

        # first search in the existing properties list
        for repo_properties in existing_repos_properties:
            if repo_properties.repository_name == target_repo_name:
                # use the existing properties if found
                properties = repo_properties.properties
                logging.info(f"Found existing custom properties for [{target_org}/{target_repo_name}].")
                # Fix: Access attributes properly for CustomPropertyValue objects
                return {prop.property_name: prop.value for prop in properties}

        properties = gh.rest.repos.get_custom_properties_values(
            owner=target_org,
            repo=target_repo_name
        ).json()

        if properties:
            logging.info(f"Successfully fetched custom properties for [{target_org}/{target_repo_name}].")
            # Keep dictionary syntax here since this comes from json()
            return {prop["property_name"]: prop["value"] for prop in properties}
        else:
            logging.info(f"No custom properties found for [{target_org}/{target_repo_name}].")
            return {}

    except RequestFailed as e:
        handle_github_api_error(e, f"fetching custom repository properties for [{target_org}/{target_repo_name}]")
        raise
    except Exception as e:
        logging.error(f"An unexpected error occurred while fetching custom repository properties for [{target_org}/{target_repo_name}]: [{e}]")
        raise

def is_valid_tarball(file_path: str) -> bool:
    """
    Verify if the file is a valid gzipped tarball using magic module.
    
    Args:
        file_path: Path to the downloaded file
        
    Returns:
        Boolean indicating if the file is a valid gzipped tarball
    """
    try:
        # Check the file type using libmagic
        file_type = magic.from_file(file_path)
        logging.debug(f"File type for [{file_path}]: {file_type}")
        
        # Check if it's a gzip compressed file or tarball
        return ('gzip' in file_type.lower() or
                'tar archive' in file_type.lower() or
                'compressed data' in file_type.lower())
    except Exception as e:
        logging.error(f"Error checking file type for [{file_path}]: {e}")
        return False

def clone_repository(gh: Any, owner: str, repo_name: str, branch: str, local_repo_path: Path) -> None:
    """
    Clones a repository to a local path using the GitHub API tarball download.
    
    Args:
        gh: Authenticated GitHub client instance.
        owner: Owner of the repository.
        repo_name: Repository name.
        branch: Branch to clone (usually the default branch).
        local_repo_path: Path where the repository will be cloned.
    """
    # check if the folder already exists
    if not local_repo_path.exists():
        local_repo_path.mkdir(parents=True)

    logging.info(f"Cloning repository [{repo_name}] to [{local_repo_path}]")
    
    max_retries = 3
    retry_delay = 2  # seconds
    
    for attempt in range(1, max_retries + 1):
        try:
            # Get tarball URL from GitHub
            tarball_json = gh.rest.repos.download_tarball_archive(owner=owner, repo=repo_name, ref=branch)
            tarball_url = str(tarball_json.url)
            
            # download the tarball
            logging.info(f"Downloading tarball from [{tarball_url}] (Attempt {attempt}/{max_retries})")
            tarball_file = f"{local_repo_path}.tar.gz"
            curl_command = ["curl", "-L", tarball_url, "-o", tarball_file]
            
            process = subprocess.run(curl_command, capture_output=True, text=True, check=True)
            logging.debug(f"Curl command output: {process.stdout}")
            
            # Verify that the downloaded file is a valid tarball
            if not is_valid_tarball(tarball_file):
                logging.warning(f"Downloaded file for [{repo_name}] is not a valid gzipped tarball (Attempt {attempt}/{max_retries})")
                if attempt < max_retries:
                    logging.info(f"Retrying download in {retry_delay} seconds...")
                    time.sleep(retry_delay)
                    continue
                else:
                    logging.error(f"Failed to download valid tarball for [{repo_name}] after {max_retries} attempts")
                    return
            
            # extract the tarball
            logging.info(f"Extracting tarball for [{repo_name}]")
            tar_command = ["tar", "-xvf", tarball_file, "-C", str(local_repo_path)]
            try:
                process = subprocess.run(tar_command, capture_output=True, text=True, check=True)
                logging.debug(f"Tar command output: {process.stdout}")
                # If we got here, extraction succeeded, so break out of the retry loop
                break
            except subprocess.CalledProcessError as e:
                logging.error(f"Error extracting tarball for [{repo_name}]: {e}")
                logging.error(f"Tar stderr: {e.stderr}")
                if attempt < max_retries:
                    logging.info(f"Retrying download in {retry_delay} seconds...")
                    time.sleep(retry_delay)
                else:
                    logging.error(f"Failed to extract tarball for [{repo_name}] after {max_retries} attempts")
        
        except subprocess.CalledProcessError as e:
            logging.error(f"Error downloading tarball for [{repo_name}]: {e}")
            logging.error(f"Curl stderr: {e.stderr}")
            if attempt < max_retries:
                logging.info(f"Retrying download in {retry_delay} seconds...")
                time.sleep(retry_delay)
            else:
                logging.error(f"Failed to download tarball for [{repo_name}] after {max_retries} attempts")
                return
        except Exception as e:
            logging.error(f"Unexpected error processing tarball for [{repo_name}]: {e}")
            if attempt < max_retries:
                logging.info(f"Retrying in {retry_delay} seconds...")
                time.sleep(retry_delay)
            else:
                logging.error(f"Failed to process repository [{repo_name}] after {max_retries} attempts")
                return
        finally:
            # Clean up the tarball if it exists
            if os.path.exists(tarball_file):
                try:
                    os.remove(tarball_file)
                    logging.debug(f"Removed tarball file [{tarball_file}]")
                except OSError as e:
                    logging.error(f"Error removing tarball file [{tarball_file}]: {e}")

def show_rate_limit(gh: GitHub):
    """Displays the current rate limit status for the authenticated GitHub client."""
    try:
        rate_limit = gh.rest.rate_limit.get().json()
        core_limit = rate_limit["resources"]["core"]
        reset_timestamp = core_limit["reset"]
        # Convert Unix timestamp to readable datetime
        reset_datetime = datetime.fromtimestamp(reset_timestamp)
        reset_str = reset_datetime.strftime("%Y-%m-%d %H:%M:%S %Z")  # Format the datetime
        logging.info(f"Rate Limit Info: Core - Limit: {core_limit['limit']}, Remaining: {core_limit['remaining']}, Reset: {reset_str}")
    except RequestFailed as e:
        handle_github_api_error(e, "fetching rate limit status")
    except Exception as e:
        logging.error(f"An unexpected error occurred while fetching rate limit status: [{e}]")

def create_issue(gh: GitHub, owner: str, repo: str, title: str, body: str, labels: list[str] = []) -> bool:
    """Creates a GitHub issue if a similar issue does not already exist.
    
    Args:
        gh: Authenticated GitHub client instance.
        owner: Repository owner (organization or user).
        repo: Repository name.
        title: Issue title.
        body: Issue body/content.
        labels: List of labels to apply to the issue.
        
    Returns:
        True if issue was created or already exists, False if creation failed.
    """
    try:
        # Check for existing issues with similar title and the same label
        if "analysis-failure" in labels:
            # Search for existing issues with the same error type in the title
            search_query = f"repo:{owner}/{repo} is:issue is:open label:analysis-failure in:title {title}"
            logging.info(f"Searching for existing issues using query: [{search_query}]")
            
            try:
                search_results = gh.rest.search.issues_and_pull_requests(q=search_query).json()
                if search_results.get("total_count", 0) > 0:
                    logging.info(f"Found existing issue for this analysis failure in [{owner}/{repo}]. Skipping issue creation.")
                    return True  # Issue already exists
            except Exception as search_error:
                logging.warning(f"Error searching for existing issues in [{owner}/{repo}]: [{search_error}]. Will attempt to create issue anyway.")

        # Create the issue
        response = gh.rest.issues.create(
            owner=owner,
            repo=repo,
            title=title,
            body=body,
            labels=labels
        )
        
        if response.status_code in (201, 200):
            issue_number = response.json().get("number")
            logging.info(f"Successfully created issue #{issue_number} in [{owner}/{repo}]")
            return True
        else:
            logging.error(f"Unexpected response when creating issue in [{owner}/{repo}]: Status code [{response.status_code}]")
            return False
            
    except RequestFailed as e:
        handle_github_api_error(e, f"creating issue in [{owner}/{repo}]")
        return False
    except Exception as e:
        logging.error(f"Unexpected error creating issue in [{owner}/{repo}]: [{e}]")
        return False<|MERGE_RESOLUTION|>--- conflicted
+++ resolved
@@ -316,18 +316,12 @@
         if e.response.status_code == 422:
              logging.error(f"Failed to update custom properties {property_names} for [{target_org}/{target_repo_name}] with 422 Unprocessable Entity.")
              logging.error("This often means one or more custom property names do not exist for the organization/repo or a value is invalid for its property type.")
-<<<<<<< HEAD
-             logging.error(f"Error details: {e.response.json()}")  # Log the response body if available
-=======
-             logging.error(f"Error details: {e.response.json()}") # Log the response body if available
-             
+             logging.error(f"Error details: {e.response.json()}")  # Log the response body if available             
              # Show more detailed information when running interactively
              if is_running_interactively():
                 logging.error("Detailed property values that caused the error:")
                 for idx, prop in enumerate(custom_properties_list):
                     logging.error(f"  [{idx+1}]. Property: [{prop['property_name']}], Value: [{prop['value']}], Type: [{type(properties[prop['property_name']]).__name__}]")
-                    
->>>>>>> f924d1ea
         handle_github_api_error(e, f"updating custom repository properties {property_names} for [{target_org}/{target_repo_name}]")
         raise
     except Exception as e:
